# moorcheh_sdk/client.py

import logging  # Import the logging module
import os
from typing import Any, cast

import httpx

from .exceptions import (
    APIError,
    AuthenticationError,
    ConflictError,
    InvalidInputError,
    MoorchehError,
    NamespaceNotFound,
)

# --- Setup Logger ---
# Get a logger instance for this module
logger = logging.getLogger(__name__)
# Configure default logging handler if no configuration is set by the user
# This prevents "No handler found" warnings if the user doesn't configure logging
if not logger.hasHandlers():
    logger.addHandler(logging.NullHandler())

# Default base URL for the production API
<<<<<<< HEAD
DEFAULT_BASE_URL = "https://api.moorcheh.ai/v1" # Your confirmed endpoint
INVALID_ID_CHARS = [" ",]
=======
DEFAULT_BASE_URL = "https://api.moorcheh.ai/v1"  # Your confirmed endpoint

>>>>>>> 32daa83e

class MoorchehClient:
    """
    Python client for interacting with the Moorcheh Semantic Search API v1.

    Provides methods for managing namespaces, ingesting data (text or vectors),
    performing semantic searches, and deleting data.

    Example:
        >>> import os
        >>> from moorcheh_sdk import MoorchehClient, MoorchehError
        >>>
        >>> try:
        ...     # Assumes MOORCHEH_API_KEY is set in environment
        ...     client = MoorchehClient()
        ...     namespaces = client.list_namespaces()
        ...     print(namespaces)
        ... except MoorchehError as e:
        ...     print(f"An error occurred: {e}")
        ... finally:
        ...     if 'client' in locals():
        ...         client.close() # Explicitly close if not using context manager

    Attributes:
        api_key (str): The API key used for authentication.
        base_url (str): The base URL of the Moorcheh API being targeted.
        timeout (float): The request timeout in seconds.
    """

    def __init__(
        self,
        api_key: str | None = None,
        base_url: str | None = None,
        timeout: float | None = 30.0,
    ):
        """
        Initializes the MoorchehClient.

        Reads configuration from parameters or environment variables.
        The order of precedence for configuration is:
        1. Direct parameter (`api_key`, `base_url`).
        2. Environment variable (`MOORCHEH_API_KEY`, `MOORCHEH_BASE_URL`).
        3. Default value (for `base_url` and `timeout`).

        Args:
            api_key: Your Moorcheh API key. If None, reads from the
                `MOORCHEH_API_KEY` environment variable.
            base_url: The base URL for the Moorcheh API. If None, reads from
                the `MOORCHEH_BASE_URL` environment variable, otherwise uses
                the default production URL.
            timeout: Request timeout in seconds for HTTP requests. Defaults to 30.0.

        Raises:
            AuthenticationError: If the API key is not provided either as a
                parameter or via the `MOORCHEH_API_KEY` environment variable.
        """
        self.api_key = api_key or os.environ.get("MOORCHEH_API_KEY")
        if not self.api_key:
            # No need to log here, the exception itself is the signal
            raise AuthenticationError(
                "API key not provided. Pass it to the constructor or set the"
                " MOORCHEH_API_KEY environment variable."
            )

        self.base_url = (
            base_url or os.environ.get("MOORCHEH_BASE_URL") or DEFAULT_BASE_URL
        ).rstrip("/")
        self.timeout = timeout

        # Use the SDK version from __init__.py for the User-Agent
        try:
            from . import __version__ as sdk_version
        except ImportError:
            sdk_version = "unknown"  # Fallback if import fails (shouldn't happen)

        self._client = httpx.Client(
            base_url=self.base_url,
            headers={
                "x-api-key": self.api_key,
                "Content-Type": "application/json",
                "Accept": "application/json",
                "User-Agent": f"moorcheh-python-sdk/{sdk_version}",
            },
            timeout=self.timeout,
        )
        # Log successful initialization at INFO level
        logger.info(
            f"MoorchehClient initialized. Base URL: {self.base_url}, SDK Version:"
            f" {sdk_version}"
        )

    def _request(
        self,
        method: str,
        endpoint: str,
        json_data: dict[str, Any] | None = None,
        params: dict[str, Any] | None = None,
        expected_status: int = 200,
        alt_success_status: int | None = None,
    ) -> dict[str, Any] | bytes | None:
        """
        Internal helper method to make HTTP requests to the Moorcheh API.

        Handles request construction, sending, response validation, error mapping,
        and basic logging. Not intended for direct use by SDK consumers.

        Args:
            method: HTTP method (e.g., "GET", "POST", "DELETE").
            endpoint: API endpoint path (e.g., "/namespaces").
            json_data: Dictionary to be sent as JSON payload in the request body.
            params: Dictionary of URL query parameters.
            expected_status: The primary expected HTTP status code for success (e.g., 200, 201).
            alt_success_status: An alternative acceptable HTTP status code for success (e.g., 207).

        Returns:
            Decoded JSON response as a dictionary, raw bytes for binary content (e.g., images),
            or None for responses with no content (e.g., 204).

        Raises:
            InvalidInputError: For 400 Bad Request errors from the API.
            AuthenticationError: For 401 Unauthorized or 403 Forbidden errors.
            NamespaceNotFound: For 404 Not Found errors specifically related to namespaces.
            ConflictError: For 409 Conflict errors from the API.
            APIError: For other 4xx/5xx HTTP errors or issues decoding a successful response.
            MoorchehError: For client-side errors like network issues or timeouts.
        """  # noqa: E501
        if not endpoint.startswith("/"):
            endpoint = "/" + endpoint
        url = f"{self.base_url}{endpoint}"  # Full URL for logging clarity
        # Log the request attempt at DEBUG level
        logger.debug(
            f"Making {method} request to {url} with payload: {json_data} and params:"
            f" {params}"
        )

        try:
            response = self._client.request(
                method=method,
                url=endpoint,  # httpx uses the relative path with base_url
                json=json_data,
                params=params,
            )
            logger.debug(f"Received response with status code: {response.status_code}")

            is_expected_status = response.status_code == expected_status
            is_alt_status = (
                alt_success_status is not None
                and response.status_code == alt_success_status
            )

            if is_expected_status or is_alt_status:
                if response.status_code == 204:
                    logger.info(
                        f"Request to {endpoint} successful (Status: 204 No Content)"
                    )
                    return None

                content_type = response.headers.get("content-type", "").lower()
                if content_type == "image/png":
                    logger.info(
                        f"Request to {endpoint} successful (Status:"
                        f" {response.status_code}, Content-Type: PNG)"
                    )
                    return response.content

                try:
                    logger.info(
                        f"Request to {endpoint} successful (Status:"
                        f" {response.status_code})"
                    )
                    if not response.content:
                        logger.debug("Response content is empty, returning empty dict.")
                        return {}
                    json_response = response.json()
                    logger.debug(f"Decoded JSON response: {json_response}")
                    return cast(dict[str, Any], json_response)
                except Exception as json_e:
                    # Log JSON decoding errors at WARNING level, as the status code was successful # noqa: E501
                    logger.warning(
                        "Error decoding JSON response despite success status"
                        f" {response.status_code} from {endpoint}: {json_e}",
                        exc_info=True,
                    )
                    raise APIError(
                        status_code=response.status_code,
                        message=f"Failed to decode JSON response: {response.text}",
                    ) from json_e

            # Log error responses before raising exceptions
            logger.warning(
                f"Request to {endpoint} failed with status {response.status_code}."
                f" Response text: {response.text}"
            )

            # Map HTTP error statuses to specific exceptions
            if response.status_code == 400:
                raise InvalidInputError(message=f"Bad Request: {response.text}")
            elif response.status_code == 401 or response.status_code == 403:
                raise AuthenticationError(
                    message=f"Forbidden/Unauthorized: {response.text}"
                )
            elif response.status_code == 404:
                # Try to extract namespace name for better error message if applicable
                if "namespace" in endpoint.lower() and "/namespaces/" in endpoint:
                    try:
                        parts = endpoint.strip("/").split("/")
                        ns_index = parts.index("namespaces")
                        ns_name = (
                            parts[ns_index + 1]
                            if len(parts) > ns_index + 1
                            else "unknown"
                        )
                    except (ValueError, IndexError):
                        ns_name = "unknown"
                    raise NamespaceNotFound(
                        namespace_name=ns_name,
                        message=f"Resource not found: {response.text}",
                    )
                else:
                    raise APIError(
                        status_code=404, message=f"Not Found: {response.text}"
                    )
            elif response.status_code == 409:
                raise ConflictError(message=f"Conflict: {response.text}")
            else:
                # Use raise_for_status() for other 4xx/5xx errors, then wrap in APIError
                try:
                    response.raise_for_status()
                except httpx.HTTPStatusError as http_err:
                    raise APIError(
                        status_code=response.status_code,
                        message=f"API Error: {response.text}",
                    ) from http_err

        # Log exceptions at ERROR level
        except httpx.TimeoutException as timeout_e:
            logger.error(
                f"Request to {url} timed out after {self.timeout} seconds.",
                exc_info=True,
            )
            raise MoorchehError(
                f"Request timed out after {self.timeout} seconds."
            ) from timeout_e
        except httpx.RequestError as req_e:
            logger.error(f"Network or request error for {url}: {req_e}", exc_info=True)
            raise MoorchehError(f"Network or request error: {req_e}") from req_e
        # Catch specific SDK exceptions if needed, but generally let them propagate
        except (
            MoorchehError
        ) as sdk_err:  # Catch our own errors if needed for specific logging
            logger.error(f"SDK Error during request to {url}: {sdk_err}", exc_info=True)
            raise  # Re-raise the original SDK error
        except Exception as e:
            logger.error(
                f"An unexpected error occurred during request to {url}: {e}",
                exc_info=True,
            )
            raise MoorchehError(f"An unexpected error occurred: {e}") from e

        # This part should not be reachable if an error occurred and was raised
        return None  # Should only be reached in case of unhandled flow, add for safety

    # --- Namespace Methods ---
    def create_namespace(
        self, namespace_name: str, type: str, vector_dimension: int | None = None
    ) -> dict[str, Any]:
        """
        Creates a new namespace for storing data.

        Namespaces isolate data and configurations. Choose 'text' for storing raw text
        that Moorcheh will embed, or 'vector' for storing pre-computed vectors.

        Args:
            namespace_name: A unique name for the namespace (string). Must adhere
                to naming conventions (e.g., alphanumeric, hyphens).
            type: The type of namespace, either "text" or "vector".
            vector_dimension: The dimension of vectors that will be stored.
                Required only if `type` is "vector". Must be a positive integer.

        Returns:
            A dictionary containing the API response upon successful creation,
            typically confirming the namespace details.
            Example: `{'message': 'Namespace created successfully', 'namespace_name': 'my-text-ns', 'type': 'text'}`

        Raises:
            InvalidInputError: If `namespace_name` is invalid, `type` is not
                'text' or 'vector', `vector_dimension` is missing or invalid
                for type 'vector', or `vector_dimension` is provided for type 'text'.
                Also raised for API 400 errors.
            ConflictError: If a namespace with the given `namespace_name` already
                exists (API 409 error).
            AuthenticationError: If the API key is invalid or lacks permissions.
            APIError: For other unexpected API errors during creation.
            MoorchehError: For network issues or client-side request problems.

        Example:
            >>> # Create a text namespace
            >>> text_ns_info = client.create_namespace("my-documents", "text")
            >>> print(text_ns_info)
            >>>
            >>> # Create a vector namespace
            >>> vector_ns_info = client.create_namespace("my-image-vectors", "vector", 512)
            >>> print(vector_ns_info)
        """  # noqa: E501
        logger.info(
            f"Attempting to create namespace '{namespace_name}' of type '{type}'..."
        )
        # Client-side validation
        if not namespace_name or not isinstance(namespace_name, str):
            raise InvalidInputError("'namespace_name' must be a non-empty string.")
        if type not in ["text", "vector"]:
            raise InvalidInputError("Namespace type must be 'text' or 'vector'.")
        if type == "vector":
            if not isinstance(vector_dimension, int) or vector_dimension <= 0:
                raise InvalidInputError(
                    "Vector dimension must be a positive integer for type 'vector'."
                )
        elif vector_dimension is not None:  # type == 'text'
            raise InvalidInputError(
                "Vector dimension should not be provided for type 'text'."
            )

        payload: dict[str, Any] = {"namespace_name": namespace_name, "type": type}
        # Only include vector_dimension if type is 'vector'
        if type == "vector":
            payload["vector_dimension"] = vector_dimension
        else:
            payload["vector_dimension"] = None  # Explicitly send None if not vector

        response_data = self._request(
            "POST", "/namespaces", json_data=payload, expected_status=201
        )

        if not isinstance(response_data, dict):
            # This case should ideally be caught by _request's JSON decoding, but check defensively # noqa: E501
            logger.error("Create namespace response was not a dictionary as expected.")
            raise APIError(
                message="Unexpected response format after creating namespace."
            )

        logger.info(
            f"Successfully created namespace '{namespace_name}'. Response:"
            f" {response_data}"
        )
        return response_data

    def delete_namespace(self, namespace_name: str) -> None:
        """
        Deletes a namespace and all its associated data permanently.

        Warning: This operation is irreversible.

        Args:
            namespace_name: The exact name of the namespace to delete.

        Returns:
            None. A successful deletion is indicated by the absence of an exception.

        Raises:
            InvalidInputError: If `namespace_name` is empty or not a string.
            NamespaceNotFound: If no namespace with the given `namespace_name` exists
                (API 404 error).
            AuthenticationError: If the API key is invalid or lacks permissions.
            APIError: For other unexpected API errors during deletion.
            MoorchehError: For network issues or client-side request problems.

        Example:
            >>> client.delete_namespace("my-temporary-ns")
            >>> print("Namespace deleted.") # If no exception was raised
        """
        logger.info(f"Attempting to delete namespace '{namespace_name}'...")
        if not namespace_name or not isinstance(namespace_name, str):
            raise InvalidInputError("'namespace_name' must be a non-empty string.")

        endpoint = f"/namespaces/{namespace_name}"
        # API returns 200 with body now, not 204
        self._request("DELETE", endpoint, expected_status=200)
        # Log success after the request confirms it (no exception raised)
        logger.info(f"Namespace '{namespace_name}' deleted successfully.")

    def list_namespaces(self) -> dict[str, Any]:
        """
        Retrieves a list of all namespaces accessible by the current API key.

        Returns information about each namespace, including its name, type,
        item count, and vector dimension (if applicable).

        Returns:
            A dictionary containing the API response. The list of namespaces is
            under the 'namespaces' key. Includes 'execution_time'.
            Example:
            ```json
            {
              "namespaces": [
                {
                  "namespace_name": "my-docs",
                  "type": "text",
                  "itemCount": 1250,
                  "vector_dimension": null
                },
                {
                  "namespace_name": "image-vectors",
                  "type": "vector",
                  "itemCount": 5000,
                  "vector_dimension": 512
                }
              ],
              "execution_time": 0.045
            }
            ```

        Raises:
            AuthenticationError: If the API key is invalid or lacks permissions.
            APIError: If the API returns an error or an unexpected response format
                      (e.g., missing 'namespaces' key).
            MoorchehError: For network issues or client-side request problems.

        Example:
            >>> ns_list_response = client.list_namespaces()
            >>> for ns in ns_list_response.get('namespaces', []):
            ...     print(f" - Name: {ns['namespace_name']}, Type: {ns['type']}")
        """
        logger.info("Attempting to list namespaces...")
        response_data = self._request("GET", "/namespaces", expected_status=200)

        if not isinstance(response_data, dict):
            logger.error("List namespaces response was not a dictionary.")
            raise APIError(message="Unexpected response format: Expected a dictionary.")
        if "namespaces" not in response_data or not isinstance(
            response_data["namespaces"], list
        ):
            logger.error(
                "List namespaces response missing 'namespaces' key or it's not a list."
            )
            raise APIError(
                message=(
                    "Invalid response structure: 'namespaces' key missing or not a"
                    " list."
                )
            )

        count = len(response_data.get("namespaces", []))
        logger.info(f"Successfully listed {count} namespace(s).")
        logger.debug(f"List namespaces response data: {response_data}")
        return response_data

    def upload_documents(
        self, namespace_name: str, documents: list[dict[str, Any]]
    ) -> dict[str, Any]:
        """
        Uploads text documents to a specified text-based namespace.

        Moorcheh processes these documents asynchronously, embedding the text content
        for semantic search. Each dictionary in the `documents` list represents a
        single text chunk or document.

        Args:
            namespace_name: The name of the target *text-based* namespace.
            documents: A list of dictionaries. Each dictionary **must** contain:
                - `id` (Union[str, int]): A unique identifier for this document chunk.
                - `text` (str): The text content to be embedded and indexed.
                Any other keys in the dictionary are stored as metadata associated
                with the document chunk.

        Returns:
            A dictionary confirming the documents were successfully queued for processing.
            Example: `{'status': 'queued', 'submitted_ids': ['doc1', 'doc2']}`

        Raises:
            InvalidInputError: If `namespace_name` is invalid, `documents` is not a
                non-empty list of dictionaries, or if any dictionary within `documents`
                lacks a valid `id` or `text`. Also raised for API 400 errors.
            NamespaceNotFound: If the specified `namespace_name` does not exist or
                is not a text-based namespace (API 404 error).
            AuthenticationError: If the API key is invalid or lacks permissions.
            APIError: For other unexpected API errors during the upload request.
            MoorchehError: For network issues or client-side request problems.

        Example:
            >>> docs_to_add = [
            ...     {"id": "report-01-p1", "text": "The first paragraph...", "source": "report.pdf"},
            ...     {"id": "report-01-p2", "text": "The second paragraph...", "source": "report.pdf"},
            ... ]
            >>> upload_status = client.upload_documents("my-reports", docs_to_add)
            >>> print(upload_status)
        """  # noqa: E501
        logger.info(
            f"Attempting to upload {len(documents)} documents to namespace"
            f" '{namespace_name}'..."
        )
        if not namespace_name or not isinstance(namespace_name, str):
            raise InvalidInputError("'namespace_name' must be a non-empty string.")
        if not isinstance(documents, list) or not documents:
            raise InvalidInputError(
                "'documents' must be a non-empty list of dictionaries."
            )

        for i, doc in enumerate(documents):
            if not isinstance(doc, dict):
<<<<<<< HEAD
                raise InvalidInputError(f"Item at index {i} in 'documents' is not a dictionary.")
            if 'id' not in doc or not doc['id']:
                 raise InvalidInputError(f"Item at index {i} in 'documents' is missing required key 'id' or it is empty.")
            if any(char in doc['id'] for char in INVALID_ID_CHARS):
                 raise InvalidInputError(f"Item at index {i} in 'documents' has an invalid ID. Invalid characters: {INVALID_ID_CHARS!r}")
            if 'text' not in doc or not isinstance(doc['text'], str) or not doc['text'].strip():
                 raise InvalidInputError(f"Item at index {i} in 'documents' is missing required key 'text' or it is not a non-empty string.")
=======
                raise InvalidInputError(
                    f"Item at index {i} in 'documents' is not a dictionary."
                )
            if "id" not in doc or not doc["id"]:
                raise InvalidInputError(
                    f"Item at index {i} in 'documents' is missing required key 'id' or"
                    " it is empty."
                )
            if (
                "text" not in doc
                or not isinstance(doc["text"], str)
                or not doc["text"].strip()
            ):
                raise InvalidInputError(
                    f"Item at index {i} in 'documents' is missing required key 'text'"
                    " or it is not a non-empty string."
                )
>>>>>>> 32daa83e

        endpoint = f"/namespaces/{namespace_name}/documents"
        payload = {"documents": documents}
        logger.debug(f"Upload documents payload size: {len(documents)}")

        # Expecting 202 Accepted
        response_data = self._request(
            "POST", endpoint, json_data=payload, expected_status=202
        )

        if not isinstance(response_data, dict):
            logger.error("Upload documents response was not a dictionary.")
            raise APIError(
                message="Unexpected response format after uploading documents."
            )

        submitted_count = len(response_data.get("submitted_ids", []))
        logger.info(
            f"Successfully queued {submitted_count} documents for upload to"
            f" '{namespace_name}'. Status: {response_data.get('status')}"
        )
        return response_data

    def get_documents(
        self, namespace_name: str, ids: list[str | int]
    ) -> dict[str, Any]:
        """
        Retrieves specific documents by their IDs from a text-based namespace.

        This endpoint allows you to fetch documents that have been previously
        uploaded and indexed, including all their metadata and content.

        Args:
            namespace_name: The name of the target text-based namespace.
            ids: A list of document IDs (strings or integers) to retrieve.
                Cannot be empty. Maximum of 100 IDs per request.

        Returns:
            A dictionary containing the retrieved documents.
            Only documents that exist in the namespace will be returned.
            Non-existent document IDs will be ignored.
            Example:
            ```json
            {
              "documents": [
                {
                  "id": "doc1",
                  "text": "Document content...",
                  "metadata": {"source": "file.txt"}
                }
              ]
            }
            ```

        Raises:
            InvalidInputError: If `namespace_name` is invalid, `ids` is not a
                non-empty list of valid IDs, or if more than 100 IDs are provided.
                Also raised for API 400 errors.
            NamespaceNotFound: If the specified `namespace_name` does not exist
                (API 404 error).
            AuthenticationError: If the API key is invalid or lacks permissions.
            APIError: For other unexpected API errors during the request.
            MoorchehError: For network issues or client-side request problems.

        Example:
            >>> doc_ids = ["doc1", "doc2"]
            >>> documents = client.get_documents("my-namespace", doc_ids)
            >>> for doc in documents.get('documents', []):
            ...     print(f"ID: {doc['id']}, Text: {doc['text'][:50]}...")
        """
        logger.info(
            f"Attempting to get {len(ids)} document(s) from namespace"
            f" '{namespace_name}'..."
        )

        if not namespace_name or not isinstance(namespace_name, str):
            raise InvalidInputError("'namespace_name' must be a non-empty string.")
        if not isinstance(ids, list) or not ids:
            raise InvalidInputError(
                "'ids' must be a non-empty list of strings or integers."
            )
        if len(ids) > 100:
            raise InvalidInputError(
                "Maximum of 100 document IDs can be requested per call."
            )
        if not all(isinstance(item_id, (str, int)) and item_id for item_id in ids):
            raise InvalidInputError(
                "All items in 'ids' list must be non-empty strings or integers."
            )

        endpoint = f"/namespaces/{namespace_name}/documents/get"
        payload = {"ids": ids}

        response_data = self._request(
            "POST", endpoint, json_data=payload, expected_status=200
        )

        if not isinstance(response_data, dict):
            logger.error("Get documents response was not a dictionary.")
            raise APIError(
                message="Unexpected response format from get documents endpoint."
            )

        doc_count = len(response_data.get("documents", []))
        logger.info(
            f"Successfully retrieved {doc_count} document(s) from namespace"
            f" '{namespace_name}'."
        )
        return response_data

    def upload_vectors(
        self, namespace_name: str, vectors: list[dict[str, Any]]
    ) -> dict[str, Any]:
        """
        Uploads pre-computed vectors to a specified vector-based namespace.

        Use this method when you have already generated vector embeddings outside
        of Moorcheh. The upload process is synchronous.

        Args:
            namespace_name: The name of the target *vector-based* namespace.
            vectors: A list of dictionaries. Each dictionary **must** contain:
                - `id` (Union[str, int]): A unique identifier for this vector.
                - `vector` (List[float]): The vector embedding as a list of floats.
                  The dimension must match the `vector_dimension` of the namespace.
                An optional `metadata` (dict) key can be included to store
                additional information associated with the vector.

        Returns:
            A dictionary confirming the result of the upload operation.
            If all vectors are processed successfully (API status 201), the 'status'
            will be 'success'. If some vectors fail (e.g., dimension mismatch)
            (API status 207), the 'status' will be 'partial', and the 'errors'
            list will contain details about the failed items.
            Example (Success): `{'status': 'success', 'vector_ids_processed': ['vec1', 'vec2'], 'errors': []}`
            Example (Partial): `{'status': 'partial', 'vector_ids_processed': ['vec1'], 'errors': [{'id': 'vec2', 'error': 'Dimension mismatch'}]}`

        Raises:
            InvalidInputError: If `namespace_name` is invalid, `vectors` is not a
                non-empty list of dictionaries, or if any dictionary within `vectors`
                lacks a valid `id` or `vector`. Also raised for API 400 errors
                (e.g., vector dimension mismatch detected server-side).
            NamespaceNotFound: If the specified `namespace_name` does not exist or
                is not a vector-based namespace (API 404 error).
            AuthenticationError: If the API key is invalid or lacks permissions.
            APIError: For other unexpected API errors during the upload request.
            MoorchehError: For network issues or client-side request problems.

        Example:
            >>> vectors_to_add = [
            ...     {"id": "img001", "vector": [0.1, 0.2, ..., 0.9], "metadata": {"label": "cat"}},
            ...     {"id": "img002", "vector": [0.5, 0.6, ..., 0.3], "metadata": {"label": "dog"}},
            ... ]
            >>> upload_status = client.upload_vectors("my-image-vectors", vectors_to_add)
            >>> print(upload_status)
        """  # noqa: E501
        logger.info(
            f"Attempting to upload {len(vectors)} vectors to namespace"
            f" '{namespace_name}'..."
        )
        if not namespace_name or not isinstance(namespace_name, str):
            raise InvalidInputError("'namespace_name' must be a non-empty string.")
        if not isinstance(vectors, list) or not vectors:
            raise InvalidInputError(
                "'vectors' must be a non-empty list of dictionaries."
            )

        for i, vec_item in enumerate(vectors):
            if not isinstance(vec_item, dict):
                raise InvalidInputError(
                    f"Item at index {i} in 'vectors' is not a dictionary."
                )
            if "id" not in vec_item or not vec_item["id"]:
                raise InvalidInputError(
                    f"Item at index {i} in 'vectors' is missing required key 'id' or it"
                    " is empty."
                )
            if "vector" not in vec_item or not isinstance(vec_item["vector"], list):
                raise InvalidInputError(
                    f"Item at index {i} with id '{vec_item['id']}' is missing required"
                    " key 'vector' or it is not a list."
                )

        endpoint = f"/namespaces/{namespace_name}/vectors"
        payload = {"vectors": vectors}
        logger.debug(f"Upload vectors payload size: {len(vectors)}")

        # Expecting 201 Created or 207 Multi-Status
        response_data = self._request(
            method="POST",
            endpoint=endpoint,
            json_data=payload,
            expected_status=201,
            alt_success_status=207,
        )

        if not isinstance(response_data, dict):
            logger.error("Upload vectors response was not a dictionary.")
            raise APIError(
                message="Unexpected response format after uploading vectors."
            )

        processed_count = len(response_data.get("vector_ids_processed", []))
        error_count = len(response_data.get("errors", []))
        logger.info(
            f"Upload vectors to '{namespace_name}' completed. Status:"
            f" {response_data.get('status')}, Processed: {processed_count}, Errors:"
            f" {error_count}"
        )
        if error_count > 0:
            logger.warning(
                f"Upload vectors encountered errors: {response_data.get('errors')}"
            )
        return response_data

    def search(
        self,
        namespaces: list[str],
        query: str | list[float],
        top_k: int = 10,
        threshold: float | None = None,
        kiosk_mode: bool = False,
    ) -> dict[str, Any]:
        """
        Performs a semantic search across one or more specified namespaces.

        Searches for items (documents or vectors) that are semantically similar
        to the provided query. The query type (text or vector) must match the
        type of the target namespace(s).

        Args:
            namespaces: A list of one or more namespace names (strings) to search within.
                All listed namespaces must be of the same type ('text' or 'vector')
                and match the type of the `query`.
            query: The search query. Either:
                - A text string (str) for searching text namespaces.
                - A list of floats (List[float]) representing a vector embedding
                  for searching vector namespaces. The vector dimension must match
                  the dimension of the target vector namespace(s).
            top_k: The maximum number of results to return (default: 10). Must be
                a positive integer.
            threshold: An optional minimum similarity score (ITS score) between 0 and 1.
                Only results with a score greater than or equal to this threshold
                will be returned. Defaults to None (no threshold filtering).
            kiosk_mode: An optional boolean flag (default: False). If True, applies
                stricter filtering based on internal criteria (consult Moorcheh
                documentation for details).

        Returns:
            A dictionary containing the search results and execution time.
            The results are under the 'results' key, which is a list of dictionaries.
            Each result dictionary contains 'id', 'score', and 'metadata' (and 'text'
            for text namespace results).
            Example (Text Search):
            ```json
            {
              "results": [
                {
                  "id": "doc-abc",
                  "score": 0.85,
                  "text": "Content related to the query...",
                  "metadata": {"source": "file.txt"}
                }
              ],
              "execution_time": 0.123
            }
            ```
            Example (Vector Search):
            ```json
            {
              "results": [
                {
                  "id": "vec-xyz",
                  "score": 0.92,
                  "metadata": {"label": "example"}
                }
              ],
              "execution_time": 0.088
            }
            ```

        Raises:
            InvalidInputError: If `namespaces` is invalid, `query` is empty,
                `top_k` is not a positive integer, `threshold` is outside the
                valid range (0-1), or `kiosk_mode` is not boolean. Also raised
                for API 400 errors (e.g., query type mismatch, vector dimension
                mismatch).
            NamespaceNotFound: If any of the specified namespaces do not exist
                (API 404 error).
            AuthenticationError: If the API key is invalid or lacks permissions.
            APIError: For other unexpected API errors during the search.
            MoorchehError: For network issues or client-side request problems.

        Example:
            >>> # Text search
            >>> text_results = client.search(
            ...     namespaces=["my-documents"],
            ...     query="information retrieval",
            ...     top_k=5
            ... )
            >>> print(text_results)
            >>>
            >>> # Vector search with threshold
            >>> query_vec = [0.1, 0.9, ..., 0.2]
            >>> vector_results = client.search(
            ...     namespaces=["my-image-vectors"],
            ...     query=query_vec,
            ...     top_k=3,
            ...     threshold=0.7
            ... )
            >>> print(vector_results)
        """  # noqa: E501
        query_type = "vector" if isinstance(query, list) else "text"
        logger.info(
            f"Attempting {query_type} search in namespace(s) '{', '.join(namespaces)}'"
            f" with top_k={top_k}, threshold={threshold}, kiosk={kiosk_mode}..."
        )

        if not isinstance(namespaces, list) or not namespaces:
            raise InvalidInputError("'namespaces' must be a non-empty list of strings.")
        if not all(isinstance(ns, str) and ns for ns in namespaces):
            raise InvalidInputError(
                "All items in 'namespaces' list must be non-empty strings."
            )
        if not query:
            raise InvalidInputError("'query' cannot be empty.")
        if not isinstance(top_k, int) or top_k <= 0:
            raise InvalidInputError("'top_k' must be a positive integer.")
        if threshold is not None and (
            not isinstance(threshold, (int, float)) or not (0 <= threshold <= 1)
        ):
            raise InvalidInputError(
                "'threshold' must be a number between 0 and 1, or None."
            )
        if not isinstance(kiosk_mode, bool):
            raise InvalidInputError("'kiosk_mode' must be a boolean.")

        payload: dict[str, Any] = {
            "namespaces": namespaces,
            "query": query,  # Keep original query type
            "top_k": top_k,
            "kiosk_mode": kiosk_mode,
        }
        if threshold is not None:
            payload["threshold"] = threshold

        logger.debug(
            f"Search payload: {payload}"
        )  # Be careful logging query if it could be sensitive/large

        response_data = self._request(
            method="POST", endpoint="/search", json_data=payload, expected_status=200
        )

        if not isinstance(response_data, dict):
            logger.error("Search response was not a dictionary.")
            raise APIError(message="Unexpected response format from search endpoint.")

        result_count = len(response_data.get("results", []))
        exec_time = response_data.get("execution_time", "N/A")
        logger.info(
            f"Search completed successfully. Found {result_count} result(s). Execution"
            f" time: {exec_time}s."
        )
        logger.debug(
            f"Search results: {response_data}"
        )  # Log full results at debug level
        return response_data

    def get_generative_answer(
        self,
        namespace: str,
        query: str,
        top_k: int = 5,
        ai_model: str = "anthropic.claude-sonnet-4-20250514-v1:0",
        chat_history: list[dict[str, Any]] | None = None,
        temperature: float = 0.7,
    ) -> dict[str, Any]:
        """
        Submits a query to a namespace and gets a generative AI answer.

        This endpoint performs a search, gathers the context, and sends it to a
        Large Language Model (LLM) to generate a conversational answer.

        Args:
            namespace: The single text-based namespace to search within.
            query: The user's question or prompt as a string.
            top_k: The number of search results to provide as context to the LLM
                (default: 5). Must be a positive integer.
            ai_model: The identifier for the LLM to use for generation
                (default: "anthropic.claude-v2:1").
            chat_history: An optional list of previous conversation turns to maintain
                context. Each item should be a dictionary. Defaults to None.
            temperature: The sampling temperature for the LLM, between 0 and 1.
                Higher values mean more randomness (default: 0.7).

        Returns:
            A dictionary containing the AI-generated answer and other metadata.
            Example:
            ```json
            {
              "answer": "AI-generated response text",
              "model": "anthropic.claude-v2:1",
              "contextCount": 3,
              "query": "your question here"
            }
            ```

        Raises:
            InvalidInputError: If `namespace` or `query` is invalid, or if other
                parameters are of the wrong type or out of range. Also raised
                for API 400 errors.
            NamespaceNotFound: If the specified `namespace` does not exist
                (API 404 error).
            AuthenticationError: If the API key is invalid or lacks permissions.
            APIError: For other unexpected API errors during the request.
            MoorchehError: For network issues or client-side request problems.

        Example:
            >>> gen_ai_response = client.get_generative_answer(
            ...     namespace="my-faq-documents",
            ...     query="How do I reset my password?",
            ...     top_k=3
            ... )
            >>> print(gen_ai_response['answer'])
        """
        logger.info(
            "Attempting to get generative answer for query in namespace"
            f" '{namespace}'..."
        )

        # Client-side validation
        if not namespace or not isinstance(namespace, str):
            raise InvalidInputError("'namespace' must be a non-empty string.")
        if not query or not isinstance(query, str):
            raise InvalidInputError("'query' must be a non-empty string.")
        if not isinstance(top_k, int) or top_k <= 0:
            raise InvalidInputError("'top_k' must be a positive integer.")
        if not isinstance(ai_model, str) or not ai_model:
            raise InvalidInputError("'ai_model' must be a non-empty string.")
        if not isinstance(temperature, (int, float)) or not (0 <= temperature <= 1):
            raise InvalidInputError(
                "'temperature' must be a number between 0.0 and 1.0."
            )
        if chat_history is not None and not isinstance(chat_history, list):
            raise InvalidInputError(
                "'chat_history' must be a list of dictionaries or None."
            )

        # Construct the payload, converting to camelCase for the API
        payload: dict[str, Any] = {
            "namespace": namespace,
            "query": query,
            "top_k": top_k,
            "type": "text",  # Hardcoded as per API design
            "aiModel": ai_model,
            "chatHistory": chat_history if chat_history is not None else [],
            "temperature": temperature,
        }
        logger.debug(f"Generative answer payload: {payload}")

        # Assuming the endpoint is /gen-ai-answer
        response_data = self._request(
            method="POST", endpoint="/answer", json_data=payload, expected_status=200
        )

        if not isinstance(response_data, dict):
            logger.error("Generative answer response was not a dictionary.")
            raise APIError(
                message="Unexpected response format from generative answer endpoint."
            )

        logger.info(
            "Successfully received generative answer. Model used:"
            f" {response_data.get('model')}"
        )
        return response_data

    def delete_documents(
        self, namespace_name: str, ids: list[str | int]
    ) -> dict[str, Any]:
        """
        Deletes specific document chunks from a text-based namespace by their IDs.

        Args:
            namespace_name: The name of the target *text-based* namespace.
            ids: A list of document chunk IDs (strings or integers) to delete.

        Returns:
            A dictionary confirming the deletion status.
            If all IDs are deleted successfully (API status 200), the 'status'
            will be 'success'. If some IDs are not found or fail (API status 207),
            the 'status' will be 'partial', and the 'errors' list will contain
            details about the failed IDs.
            Example (Success): `{'status': 'success', 'deleted_ids': ['doc1', 123], 'errors': []}`
            Example (Partial): `{'status': 'partial', 'deleted_ids': ['doc1'], 'errors': [{'id': 123, 'error': 'ID not found'}]}`

        Raises:
            InvalidInputError: If `namespace_name` is invalid or `ids` is not a
                non-empty list of valid IDs. Also raised for API 400 errors.
            NamespaceNotFound: If the specified `namespace_name` does not exist or
                is not a text-based namespace (API 404 error).
            AuthenticationError: If the API key is invalid or lacks permissions.
            APIError: For other unexpected API errors during the deletion request.
            MoorchehError: For network issues or client-side request problems.

        Example:
            >>> ids_to_remove = ["old-doc-1", "temp-doc-5"]
            >>> delete_status = client.delete_documents("my-reports", ids_to_remove)
            >>> print(delete_status)
        """  # noqa: E501
        logger.info(
            f"Attempting to delete {len(ids)} document(s) from namespace"
            f" '{namespace_name}' with IDs: {ids}"
        )
        if not namespace_name or not isinstance(namespace_name, str):
            raise InvalidInputError("'namespace_name' must be a non-empty string.")
        if not isinstance(ids, list) or not ids:
            raise InvalidInputError(
                "'ids' must be a non-empty list of strings or integers."
            )
        if not all(isinstance(item_id, (str, int)) and item_id for item_id in ids):
            raise InvalidInputError(
                "All items in 'ids' list must be non-empty strings or integers."
            )

        endpoint = f"/namespaces/{namespace_name}/documents/delete"
        payload = {"ids": ids}

        # Expecting 200 OK or 207 Multi-Status
        response_data = self._request(
            method="POST",
            endpoint=endpoint,
            json_data=payload,
            expected_status=200,
            alt_success_status=207,
        )

        if not isinstance(response_data, dict):
            logger.error("Delete documents response was not a dictionary.")
            raise APIError(
                message="Unexpected response format after deleting documents."
            )

        deleted_count = len(response_data.get("deleted_ids", []))
        error_count = len(response_data.get("errors", []))
        logger.info(
            f"Delete documents from '{namespace_name}' completed. Status:"
            f" {response_data.get('status')}, Deleted: {deleted_count}, Errors:"
            f" {error_count}"
        )
        if error_count > 0:
            logger.warning(
                f"Delete documents encountered errors: {response_data.get('errors')}"
            )
        return response_data

    def delete_vectors(
        self, namespace_name: str, ids: list[str | int]
    ) -> dict[str, Any]:
        """
        Deletes specific vectors from a vector-based namespace by their IDs.

        Args:
            namespace_name: The name of the target *vector-based* namespace.
            ids: A list of vector IDs (strings or integers) to delete.

        Returns:
            A dictionary confirming the deletion status.
            If all IDs are deleted successfully (API status 200), the 'status'
            will be 'success'. If some IDs are not found or fail (API status 207),
            the 'status' will be 'partial', and the 'errors' list will contain
            details about the failed IDs.
            Example (Success): `{'status': 'success', 'deleted_ids': ['vec1', 456], 'errors': []}`
            Example (Partial): `{'status': 'partial', 'deleted_ids': ['vec1'], 'errors': [{'id': 456, 'error': 'ID not found'}]}`

        Raises:
            InvalidInputError: If `namespace_name` is invalid or `ids` is not a
                non-empty list of valid IDs. Also raised for API 400 errors.
            NamespaceNotFound: If the specified `namespace_name` does not exist or
                is not a vector-based namespace (API 404 error).
            AuthenticationError: If the API key is invalid or lacks permissions.
            APIError: For other unexpected API errors during the deletion request.
            MoorchehError: For network issues or client-side request problems.

        Example:
            >>> vector_ids_to_remove = ["img005", "img102"]
            >>> delete_status = client.delete_vectors("my-image-vectors", vector_ids_to_remove)
            >>> print(delete_status)
        """  # noqa: E501
        logger.info(
            f"Attempting to delete {len(ids)} vector(s) from namespace"
            f" '{namespace_name}' with IDs: {ids}"
        )
        if not namespace_name or not isinstance(namespace_name, str):
            raise InvalidInputError("'namespace_name' must be a non-empty string.")
        if not isinstance(ids, list) or not ids:
            raise InvalidInputError(
                "'ids' must be a non-empty list of strings or integers."
            )
        if not all(isinstance(item_id, (str, int)) and item_id for item_id in ids):
            raise InvalidInputError(
                "All items in 'ids' list must be non-empty strings or integers."
            )

        endpoint = f"/namespaces/{namespace_name}/vectors/delete"
        payload = {"ids": ids}

        # Expecting 200 OK or 207 Multi-Status
        response_data = self._request(
            method="POST",
            endpoint=endpoint,
            json_data=payload,
            expected_status=200,
            alt_success_status=207,
        )

        if not isinstance(response_data, dict):
            logger.error("Delete vectors response was not a dictionary.")
            raise APIError(message="Unexpected response format after deleting vectors.")

        deleted_count = len(response_data.get("deleted_ids", []))
        error_count = len(response_data.get("errors", []))
        logger.info(
            f"Delete vectors from '{namespace_name}' completed. Status:"
            f" {response_data.get('status')}, Deleted: {deleted_count}, Errors:"
            f" {error_count}"
        )
        if error_count > 0:
            logger.warning(
                f"Delete vectors encountered errors: {response_data.get('errors')}"
            )
        return response_data

    # --- TODO: Add other methods (get_eigenvectors, get_graph, get_umap_image) ---
    # Remember to add detailed docstrings to these methods as well when implemented.

    def close(self):
        """
        Closes the underlying HTTP client connection pool.

        It's recommended to call this method when you are finished with the client
        instance, especially in long-running applications, or use the client as a
        context manager (`with MoorchehClient(...) as client:`).
        """
        if hasattr(self, "_client") and self._client:
            try:
                self._client.close()
                logger.info("MoorchehClient closed.")
            except Exception as e:
                logger.error(
                    f"Error closing underlying HTTP client: {e}", exc_info=True
                )

    def __enter__(self):
        """Enter the runtime context related to this object."""
        return self

    def __exit__(self, exc_type, exc_val, exc_tb):
        """
        Exit the runtime context related to this object.

        Ensures the underlying HTTP client is closed.
        """
<<<<<<< HEAD
        self.close()

=======
        self.close()
>>>>>>> 32daa83e
<|MERGE_RESOLUTION|>--- conflicted
+++ resolved
@@ -24,13 +24,9 @@
     logger.addHandler(logging.NullHandler())
 
 # Default base URL for the production API
-<<<<<<< HEAD
 DEFAULT_BASE_URL = "https://api.moorcheh.ai/v1" # Your confirmed endpoint
 INVALID_ID_CHARS = [" ",]
-=======
-DEFAULT_BASE_URL = "https://api.moorcheh.ai/v1"  # Your confirmed endpoint
-
->>>>>>> 32daa83e
+
 
 class MoorchehClient:
     """
@@ -530,7 +526,6 @@
 
         for i, doc in enumerate(documents):
             if not isinstance(doc, dict):
-<<<<<<< HEAD
                 raise InvalidInputError(f"Item at index {i} in 'documents' is not a dictionary.")
             if 'id' not in doc or not doc['id']:
                  raise InvalidInputError(f"Item at index {i} in 'documents' is missing required key 'id' or it is empty.")
@@ -538,25 +533,6 @@
                  raise InvalidInputError(f"Item at index {i} in 'documents' has an invalid ID. Invalid characters: {INVALID_ID_CHARS!r}")
             if 'text' not in doc or not isinstance(doc['text'], str) or not doc['text'].strip():
                  raise InvalidInputError(f"Item at index {i} in 'documents' is missing required key 'text' or it is not a non-empty string.")
-=======
-                raise InvalidInputError(
-                    f"Item at index {i} in 'documents' is not a dictionary."
-                )
-            if "id" not in doc or not doc["id"]:
-                raise InvalidInputError(
-                    f"Item at index {i} in 'documents' is missing required key 'id' or"
-                    " it is empty."
-                )
-            if (
-                "text" not in doc
-                or not isinstance(doc["text"], str)
-                or not doc["text"].strip()
-            ):
-                raise InvalidInputError(
-                    f"Item at index {i} in 'documents' is missing required key 'text'"
-                    " or it is not a non-empty string."
-                )
->>>>>>> 32daa83e
 
         endpoint = f"/namespaces/{namespace_name}/documents"
         payload = {"documents": documents}
@@ -1221,9 +1197,4 @@
 
         Ensures the underlying HTTP client is closed.
         """
-<<<<<<< HEAD
-        self.close()
-
-=======
-        self.close()
->>>>>>> 32daa83e
+        self.close()